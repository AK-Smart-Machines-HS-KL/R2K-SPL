--- conflicted
+++ resolved
@@ -36,11 +36,7 @@
 normalPlay = {
   sticky = false;
   cards = [
-<<<<<<< HEAD
-    TIRecorderCard,
-=======
     GoalieDiveCard,
->>>>>>> 4b409554
     OwnKickoffCard,
     OppKickoffCard,
     SearchForBallCard,	
