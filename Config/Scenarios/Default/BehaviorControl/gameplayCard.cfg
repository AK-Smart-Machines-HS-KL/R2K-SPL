ownKickoff = {
  sticky = false;
  cards = [
    CodeReleasePositionForKickOffCard
  ];
};
opponentKickoff = {
  sticky = false;
  cards = [
    CodeReleasePositionForKickOffCard
  ];
};
ownFreeKick = {
  sticky = false;
  cards = [
    CodeReleaseKickAtGoalCard
  ];
};
opponentFreeKick = {
  sticky = false;
  cards = [
    CodeReleaseKickAtGoalCard
  ];
};
normalPlay = {
  sticky = false;
  cards = [
<<<<<<< HEAD
    DefenseCard,
    TestCard
=======
    DefaultCard,
>>>>>>> f9ffaa6b
  ];
};
ownPenaltyKick = {
  sticky = false;
  cards = [
    CodeReleasePositionForKickOffCard
  ];
};
opponentPenaltyKick = {
  sticky = false;
  cards = [
  CodeReleaseKickAtGoalCard
  ];
};<|MERGE_RESOLUTION|>--- conflicted
+++ resolved
@@ -25,12 +25,7 @@
 normalPlay = {
   sticky = false;
   cards = [
-<<<<<<< HEAD
-    DefenseCard,
-    TestCard
-=======
     DefaultCard,
->>>>>>> f9ffaa6b
   ];
 };
 ownPenaltyKick = {
