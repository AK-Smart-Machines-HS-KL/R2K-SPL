ownKickoff = {
  sticky = false;
  cards = [
    	ReadyOwnKickoffCard,
	DefaultCard
  ];
};
opponentKickoff = {
  sticky = false;
  cards = [
    	ReadyOppKickoffCard,
	DefaultCard
  ];
};
ownFreeKick = {
  sticky = false;
  cards = [
    OwnPushingFreeKickCard,
    OwnGoalFreeKickCard,
    OwnCornerKickCard,
    OwnKickInCard,
    DefaultCard
  ];
};
opponentFreeKick = {
  sticky = false;
  cards = [
    OppPushingFreeKickCard,
    OppGoalFreeKickCard,
    OppCornerKickCard,
    OppKickInCard,
    DefaultCard
  ];
};
normalPlay = {
  sticky = false;
  cards = [
<<<<<<< HEAD
	  OwnKickoffCard,
=======
    OwnKickoffCard,
>>>>>>> a73ef5e4
    OppKickoffCard,
    GoalShotCard,
    OffenseFastGoalKick,
    ChaseBallCard,
    DefenseLongShotCard,
    GoalieLongShotCard,
    ClearOwnHalfCardGoalie,
    ClearOwnHalfCard,
    GoalieDefaultCard,
    DefaultCard
  ];
};
ownPenaltyKick = {
  sticky = false;
  cards = [
    CodeReleasePositionForKickOffCard
  ];
};
opponentPenaltyKick = {
  sticky = false;
  cards = [
	CodeReleaseKickAtGoalCard
  ];
};<|MERGE_RESOLUTION|>--- conflicted
+++ resolved
@@ -35,11 +35,7 @@
 normalPlay = {
   sticky = false;
   cards = [
-<<<<<<< HEAD
-	  OwnKickoffCard,
-=======
     OwnKickoffCard,
->>>>>>> a73ef5e4
     OppKickoffCard,
     GoalShotCard,
     OffenseFastGoalKick,
