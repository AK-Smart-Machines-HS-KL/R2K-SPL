/**
 * @file ChallangeCard.cpp
 * @author Dennis Fuhrmann
 * @brief Card for R2k Ball Challange 2025
 *        In this Card the Ball is not aktually kicked,
 *        instead a walk into the Ball is performed to "fake" a kick forward.
 *        TODO Live Test with Real robots
 * 
 *        version 1.1 The Interceptpoint can no longer be behind the Robot
 * @version 1.1
 * @date 2025-19-01
 *
 *
 */

 // Skills - Must be included BEFORE Card Base
#include "Representations/BehaviorControl/Skills.h"

// Card Base
#include "Tools/BehaviorControl/Framework/Card/Card.h"
#include "Tools/BehaviorControl/Framework/Card/CabslCard.h"


// Representations
#include "Representations/Configuration/FieldDimensions.h"
#include "Representations/BehaviorControl/FieldBall.h"
#include "Representations/Modeling/ObstacleModel.h"
#include "Representations/Communication/TeamData.h"
#include "Representations/Modeling/BallModel.h"
#include "Representations/Configuration/BallSpecification.h"
#include "Representations/BehaviorControl/Shots.h"


//#include <filesystem>
#include "Tools/Modeling/BallPhysics.h"
#include "Tools/Math/Eigen.h"
#include "Tools/BehaviorControl/Interception.h"



CARD(ChallangeCard,
  {
       ,
       CALLS(Activity),
       CALLS(WalkToPoint),
       CALLS(LookAtBall),
       CALLS(WalkToKickoffPose),
       CALLS(TurnAngle),
       CALLS(GoToBallAndKick),
       REQUIRES(Shots),
       REQUIRES(FieldBall),
       REQUIRES(RobotPose),
       REQUIRES(FieldDimensions),
       REQUIRES(BallModel),
       REQUIRES(BallSpecification),
       /*
        LOADS_PARAMETERS(
             {,
              (Vector2f) interceptPoint,
              (bool) pointIsSelected,
              (bool) done,                    // Kümmert sich um die Beendung der Card
              (bool) walking,
              (float) interceptFactor, // veringere diesen Wert um den Ball früher in seiner Lufbahn zu intercepten
              (float) minDistanceFactor, // eröhe diesen Wert um den distanz zu erhöhen die der Ball unterschreiten muss damit der Roboter reagiert
          }),
         */ 

       
       DEFINES_PARAMETERS(
      {,
         (Vector2f)(Vector2f(200.f,0.f)) interceptPoint, // just a few steps forward 
         (bool)(false) pointIsSelected, // InterceptPoint wird nur einmal berechnet
         (float)(2.0f) interceptFactor, // veringere diesen Wert um den Ball früher in seiner Lufbahn zu intercepten
         (float)(1.2f) minDistanceFactor, // eröhe diesen Wert um den distanz zu erhöhen die der Ball unterschreiten muss damit der Roboter reagiert
         (bool)(false) done,        
         (bool)(false) walking,     // Kümmert sich um die Beendung der Card
      }),
      
    });
    

class ChallangeCard : public ChallangeCardBase
{

    //always active
    bool preconditions() const override
    {
        return theFieldBall.timeSinceBallWasSeen < 7000;
    }

    bool postconditions() const override
    {
      return  !(theFieldBall.timeSinceBallWasSeen < 7000) || !done;

    }

    void execute() override
    {
      theActivitySkill(BehaviorStatus::testingBehavior);

     

      //Calculate Distance to Ball for Kick depedndant on current Position of Ball and ints Speed
      float minDistance = calcMinDistance();
      
        if (calcDistanceToBall() <= minDistance) {
          
             
            //// InterceptPoint wird nur einmal berechnet
          if (!pointIsSelected) {
            interceptPoint = calcInterceptPoint();
            pointIsSelected = true;
          }
              //Die Kick Skills sind nicht schnell genug um einen rollenden Ball zu intercepten stadesssen nutzen wir einen Lauf in den Ball rein um einen Kick zu simulieren
             theWalkToPointSkill(Pose2f(0_deg, interceptPoint), 1.f, true, true, true, true);
             theLookAtBallSkill(); // HeadMotion controll
             walking = true;
          


        }else
        {
          if (walking = true)
          {
            done = true;
          }
          theTurnAngleSkill(calcAngleToGoal() + 30_deg, 0_deg);
          theLookAtBallSkill();
        }
      
      
    }

    Angle calcAngleToGoal() const
    {
      return (theRobotPose.inversePose * Vector2f(theFieldDimensions.xPosOpponentGroundLine, 0.f)).angle();
    }

    //Altenativ TimetoReachBall benutzen (konnte nicht herausfinden wie)  
    float calcDistanceToBall() const
    {
      Vector2f temp1 = theFieldBall.recentBallPositionRelative();
      float temp2 = temp1.x() * temp1.x();
      float temp3 = temp1.y() * temp1.y();
      return std::sqrt(temp2 + temp3);
    }

    //relative InterceptPoint 
    Vector2f calcInterceptPoint() const
    {
      Vector2f temp = BallPhysics::propagateBallPosition(theFieldBall.recentBallPositionOnField(), theBallModel.estimate.velocity, interceptFactor, theBallSpecification.friction);
      if (temp.x() > 0)
      {
        temp.x() = temp.x() + 200.f;
      }
      else {
        temp.x() = temp.x() - 200.f;
      }
      return temp;
    }


    //berechnet den Schwellwert für die Distance zum Ball anhand der Geschwnidkeit des Balls
    float calcMinDistance() const
    {
      Vector2f temp1 = theBallModel.estimate.velocity;
      float temp2 = temp1.x() * temp1.x();
      float temp3 = temp1.y() * temp1.y();
<<<<<<< HEAD
      float result = std::sqrt(temp2 + temp3);
      float distance = Geamoetrie.getDistanceToLine(theFieldBall.recentBallPositionRelative(), temp1, Vector2f::Zero());
      return (result + distance) * minDistanceFactor;
=======
      float result = (std::sqrt(temp2 + temp3) * minDistanceFactor);
      return result;
>>>>>>> fc09c517
    }
};

MAKE_CARD(ChallangeCard);<|MERGE_RESOLUTION|>--- conflicted
+++ resolved
@@ -166,14 +166,9 @@
       Vector2f temp1 = theBallModel.estimate.velocity;
       float temp2 = temp1.x() * temp1.x();
       float temp3 = temp1.y() * temp1.y();
-<<<<<<< HEAD
       float result = std::sqrt(temp2 + temp3);
       float distance = Geamoetrie.getDistanceToLine(theFieldBall.recentBallPositionRelative(), temp1, Vector2f::Zero());
       return (result + distance) * minDistanceFactor;
-=======
-      float result = (std::sqrt(temp2 + temp3) * minDistanceFactor);
-      return result;
->>>>>>> fc09c517
     }
 };
 
