--- conflicted
+++ resolved
@@ -62,11 +62,6 @@
       // theRobotPose.isInbeetween(xmin,xmay,ymin,ymax)  // grid -1, +1, -3, +3 == nahe Mittelinie
       thePlayerRole.playsTheBall() &&  // I am the striker
       !thePlayerRole.isGoalkeeper() &&  // only for field players
-<<<<<<< HEAD
-      thePlayerRole.supporterIndex() < thePlayerRole.numOfActiveSupporters && // I am not the right most player
-      theTeamBehaviorStatus.teamActivity == TeamBehaviorStatus::R2K_NORMAL_GAME &&
-      theTeammateRoles.roles[theRobotInfo.number-1] == TeammateRoles::OFFENSE;  // my recent R2K strategy dependent role
-=======
       !theTeammateRoles.isTacticalGoalKeeper(theRobotInfo.number) &&  // 
       thePlayerRole.supporterIndex() < thePlayerRole.numOfActiveSupporters && // I am not the right most player
 
@@ -79,7 +74,6 @@
       theTeammateRoles.roles[theRobotInfo.number-1] == TeammateRoles::OFFENSE_RIGHT;  // my recent R2K strategy dependent role
 
     // ToDo: OFFENSE_LEFT,  ANY_OFFENSE (l,m,r)
->>>>>>> bd352ec8
   }
 
   bool postconditions() const override
