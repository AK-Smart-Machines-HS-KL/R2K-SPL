/**
 * @file R2K_TeamCard.cpp
 * @author Adrian Müller
 * @version: 1.1
 * 
 * 
 * v1.0
 * functions, values set:
 * - TeamBehaviorStatus::R2K_NORMAL_GAME;  default settings
 * - TeammateRoles: just the default values, ie., for 1..5: goalie, defense, defense, offense, offense
 * - playsTheBall() (ie who is the striker)
 * - isGoalkeeper() (wether he playsTheBall() or not)
 *   - theCaptain stores the robot number, who is currently acting as goalkeeper
 * 
 * Notes:
 * - timeToReachBall is computed per bot - the resulting time frame ist NOT synced - BUT:
 * - we compute a unique answer for playsTheBall() (ie "striker") by
 *    - looping over all buddies, computing distance bot - ball
 *    - set role = PlayerRole::ballPlayer (resp. PlayerRole::goalkeeperAndBallPlayer) for bot with min distance
 *   
 * - accuracy of playsTheBall() is dependend on EBC update frequency AND correctness of self localization of buddies
 * - see ReferenceCard.cpp for usage
 * 
<<<<<<< HEAD
 * 
 * v1.1
 * - TeamBehaviorStatus::R2K_SPARSE_MODE iff opp. team has >= 3 penalties OR (opp has >= 2 penalties AND own penalties >=1)
 * - if not SPARSE: TeamBehaviorStatus::R2K_NORMAL_GAME / OFFENSIVE / DEFENSIVE is set due to score difference (tie, back, lead)
 *  - ToDo:
 *    - add time limits to switch mode strategically when game is about to end (switch to DEFENSIVE)
 *    - take into account secsTillUnpenalized for SPARSE mode (ie, adapt strategie ahead)
 * 
 *  - computes role.supportIndex(), role.numOfActiveSupporters
 *   - Note: supportIndex() == 0 means left-most player; supportIndex() == numOfActiveSupporter you are right most player
 * 
 * - if goalie is !PLAYIiNG: dynamically assigns left-most bot as substitute, sync this temp. assignment with thePlayerRole.isGoalkeeper()
 *   - NOTE: "dynamically" means: this role assiginment may change at any time, when relative positions change 
 * 
 * - ToDo 
 * - more sophisticated computing of TeammateRoles (take into account, which bot is penaliezed)
 * - provide wrapper functions
 * - EBC: broadcast, when striker changes etc.
=======
 * 
 * v1.1
 * - TeamBehaviorStatus::R2K_SPARSE_MODE iff opp. team has >= 3 penalties OR (opp has >= 2 penalties AND own penalties >=1)
 * - if not SPARSE: TeamBehaviorStatus::R2K_NORMAL_GAME / OFFENSIVE / DEFENSIVE is set due to score difference (tie, back, lead)
 *  - ToDo:
 *    - add time limits to switch mode strategically when game is about to end (switch to DEFENSIVE)
 *    - take into account secsTillUnpenalized for SPARSE mode (ie, adapt strategie ahead)
 * 
 *  - computes role.supportIndex(), role.numOfActiveSupporters
 *   - Note: supportIndex() == 0 means left-most player; supportIndex() == numOfActiveSupporter you are right most player
 * 
 * - if goalie is !PLAYIiNG: dynamically assigns left-most bot as substitute, sync this temp. assignment with thePlayerRole.isGoalkeeper()
 *   - NOTE: "dynamically" means: this role assiginment may change at any time, when relative positions change 
 * 
 * v1.2
 * - more sophisticated computing of TeammateRoles (take into account, which bot is penaliezed)
 *  - static assignement STATE_INITIAL, 
 *  - else: dynamic (re-)assignment for 8 TeammateRoles  
 * - provide wrapper functions (see TeammateRoles)
 *
 * 
 * 
 * ToDo
 * - EBC: broadcast, when striker changes etc.
 *  - TeaMatesRole: PLAYING enter/leave OR own,opppenalized on/off  OR Tactic change  freeze
>>>>>>> bd352ec8
 * - read real field dimensions from config
 *  - static assignement for state FINISHED
 * -   10sec: delay before change: 10sec
 *
*/

#include "Representations/BehaviorControl/TeamSkills.h"
#include "Tools/BehaviorControl/Framework/Card/TeamCard.h"


// #include "Tools/Debugging/Annotation.h"


// ttrb, isPlayBall
#include "Tools/Math/Geometry.h"
#include "Representations/BehaviorControl/FieldBall.h"
#include "Representations/BehaviorControl/TimeToReachBall.h"
#include "Representations/BehaviorControl/TeamBehaviorStatus.h"  
#include "Representations/Communication/TeamData.h"
#include "Representations/Infrastructure/FrameInfo.h"
#include "Tools/BehaviorControl/Framework/Card/TeamCard.h"
#include "Representations/Communication/GameInfo.h"  // to sync time inbetween bots

// roles 
#include "Representations/BehaviorControl/PlayerRole.h"
#include "Representations/Communication/RobotInfo.h"

#include "Representations/Modeling/RobotPose.h" // supporterindex
#include <algorithm>  // min()
#include "Representations/BehaviorControl/TeammateRoles.h"  // GOALKEEPER, DEFENSE,...
#include "Representations/Communication/TeamInfo.h"         // access scores, OwnTeamInfo, OppTeamInfo

TEAM_CARD(R2K_TeamCard,
  { ,
    // CALLS(AnnotationManager),
    CALLS(Role),
    CALLS(TeammateRoles),
    CALLS(TimeToReachBall),
    REQUIRES(FieldBall),  // ttrb
    REQUIRES(FrameInfo),  // ttrb
    REQUIRES(TeamData),   // ttrb
    REQUIRES(GameInfo),   // ttrb, check for state change
    REQUIRES(RobotInfo),  // roles
    REQUIRES(RobotPose),  // supporterindex
<<<<<<< HEAD
    REQUIRES(OwnTeamInfo),    // score, penalty
    REQUIRES(OpponentTeamInfo),  // score, penalty
=======
    // USES(TeamBehaviorStatus),   // to be tested
    CALLS(TeamActivity),
    REQUIRES(OwnTeamInfo),    // score, penalty
    REQUIRES(OpponentTeamInfo),  // score, penalty

>>>>>>> bd352ec8
    DEFINES_PARAMETERS(
                {
                  ,
                  // (unsigned)(std::numeric_limits<unsigned>::max())offsetToFrameTimeThisBot,
    }),

});

class R2K_TeamCard : public R2K_TeamCardBase
{
  bool preconditions() const override
  {
    return true;
  }

  bool postconditions() const override
  {
    return false;
  }

  void execute() override
  {

<<<<<<< HEAD
    // 2019 code
    // RoboCup::TeamInfo& team = gameCtrlData.teams[gameCtrlData.teams[0].teamNumber == Global::getSettings().teamNumber ? 0 : 1];
    
    // 2022 code
    int own_score = theOwnTeamInfo.score;
    int opp_score = theOpponentTeamInfo.score;
    // Note: for unknown reasons, the counter is too high by 1 when the two loops below are finished
    int own_penalties = -1;
    int opp_penalties = -1;
    // loop over players and sum up penalized states
  
    for (const auto& buddy : theOwnTeamInfo.players) {
      if (buddy.penalty != PENALTY_NONE) own_penalties++;
    }
    for (const auto& buddy : theOpponentTeamInfo.players) {
      if (buddy.penalty != PENALTY_NONE) opp_penalties++;
    }
      
    TeammateRoles teamMateRoles;

    if (opp_penalties >= 3 || (own_penalties >= 1 && opp_penalties >= 2)) {
      theTeamActivitySkill(TeamBehaviorStatus::R2K_SPARSE_GAME);
      teamMateRoles.roles = { TeammateRoles::GOALKEEPER,
                              TeammateRoles::DEFENSE,
                              TeammateRoles::DEFENSE,
                              TeammateRoles::OFFENSE,
                              TeammateRoles::OFFENSE,
                              TeammateRoles::UNDEFINED };
    }
    else {
      if (own_score == opp_score) { //default
        theTeamActivitySkill(TeamBehaviorStatus::R2K_NORMAL_GAME); 
        teamMateRoles.roles = { TeammateRoles::GOALKEEPER,
                              TeammateRoles::DEFENSE,
                              TeammateRoles::DEFENSE,
                              TeammateRoles::OFFENSE,
                              TeammateRoles::OFFENSE,
                              TeammateRoles::UNDEFINED };
      }  
      if (own_score < opp_score) { 
        theTeamActivitySkill(TeamBehaviorStatus::R2K_OFFENSIVE_GAME); 
        teamMateRoles.roles = { TeammateRoles::GOALKEEPER,
                             TeammateRoles::DEFENSE,
                             TeammateRoles::OFFENSE,
                             TeammateRoles::OFFENSE,
                             TeammateRoles::OFFENSE,
                             TeammateRoles::UNDEFINED };
      }

      // to do: add time limit, so we will not spoil our leadership in the last n minutes
      if (own_score > opp_score) { 
        theTeamActivitySkill(TeamBehaviorStatus::R2K_DEFENSIVE_GAME); 
        teamMateRoles.roles = { TeammateRoles::GOALKEEPER,
                               TeammateRoles::DEFENSE,
                               TeammateRoles::DEFENSE,
                               TeammateRoles::DEFENSE,
                               TeammateRoles::OFFENSE,
                               TeammateRoles::UNDEFINED };
      }
    }
 
      
    /* information flow for role assignments:
    a) count #active players
    b) is our goali active? (ie not penalized)
    c) make a sorted, lean copy of relevant data (helper class BotOnField)
    d) PlayerRole:: computing the supporterindex for each bot from left to right
    e) find min distance to ball for all bots
    f) who plays the ball?
    g) bot#1 is  penalized?
=======
>>>>>>> bd352ec8

#define GN TeammateRoles::GOALKEEPER_NORMAL
#define GA TeammateRoles::GOALKEEPER_ACTIVE

<<<<<<< HEAD
    */ 
    
    // a) count #active players
    unsigned int activeBuddies = 0;
    std::vector<BotOnField> botsLineUp;
    bool goalieIsActive = false;

    for (const auto& buddy : theTeamData.teammates)
    {
      if (!buddy.isPenalized && buddy.isUpright)
      {
        activeBuddies++;
        botsLineUp.push_back(BotOnField(buddy.number, buddy.theRobotPose.translation.x()));
      }
      // b) is our goalie active ? (ie not penalized)
      if (1 == buddy.number && !buddy.isPenalized) 
        goalieIsActive = true;  // This flag will be used below
=======
#define DL TeammateRoles::DEFENSE_LEFT
#define DM TeammateRoles::DEFENSE_MIDDLE
#define DR TeammateRoles::DEFENSE_RIGHT

#define OL TeammateRoles::OFFENSE_LEFT
#define OM TeammateRoles::OFFENSE_MIDDLE
#define OR TeammateRoles::OFFENSE_RIGHT

#define UN TeammateRoles::UNDEFINED


    // this tactic table is used in step d4 below
    //         nr of active players x team tactic x 5 TeamMate roles[]
    int r2k_tactics[5][TeamBehaviorStatus::numOfTeamActivities][5] =
    {
      //      R2K_NORMAL_GAME, R2K_DEFENSIVE_GAME,R2K_OFFENSIVE_GAME, R2K_SPARSE_GAME
    
      // 1 player
        { {GN,UN,UN,UN,UN}, {GN,UN,UN,UN,UN}, {GN,UN,UN,UN,UN}, {OM,UN,UN,UN,UN} },
        // 2 player
            { {GN,DM,UN,UN,UN}, {GN,DM,UN,UN,UN}, {GN,DM,UN,UN,UN}, {GN,OM,UN,UN,UN} },
            // 3 player
                { {GN,DM,OM,UN,UN}, {GN,DL,DR,UN,UN}, {GA,DM,OM,UN,UN}, {GN,OL,OR,UN,UN} },
                // 4 player
                    { {GN,DL,DR,OM,UN}, {GN,DL,DM,DR,UN}, {GA,DM,OL,OR,UN}, {UN,UN,UN,UN,UN} },
                    // 5 player
                        { {GN,DL,DR,OL,OR}, {GN,DL,DM,DR,OM}, {GA,DM,OL,OM,OR}, {UN,UN,UN,UN,UN} }

    };

    // 2019 code
    // RoboCup::TeamInfo& team = gameCtrlData.teams[gameCtrlData.teams[0].teamNumber == Global::getSettings().teamNumber ? 0 : 1];
    
    // 2022 code
    int own_score = theOwnTeamInfo.score;
    int opp_score = theOpponentTeamInfo.score;
    // Note: for unknown reasons, the counter is too high by 1 when the two loops below are finished
    int own_penalties = -1;
    int opp_penalties = -1;
    // loop over players and sum up penalized states
  
    for (const auto& buddy : theOwnTeamInfo.players) {
      if (buddy.penalty != PENALTY_NONE) own_penalties++;
>>>>>>> bd352ec8
    }
    for (const auto& buddy : theOpponentTeamInfo.players) {
      if (buddy.penalty != PENALTY_NONE) opp_penalties++;
    }
      
    TeammateRoles teamMateRoles;


<<<<<<< HEAD
    // c) make a sorted, lean copy of relevant data (helper class BotOnField)
    std::sort(botsLineUp.begin(), botsLineUp.end());
=======

    // to do: who is active - loop supp. index, number active
    // what if substitute goalie?
    int tbs; // patch due to update errors
    if (opp_penalties > 2 || (own_penalties >= 1 && opp_penalties >= 2)) {
   
      theTeamActivitySkill(TeamBehaviorStatus::R2K_SPARSE_GAME);
      tbs = TeamBehaviorStatus::R2K_SPARSE_GAME;
    }
    else {
      if (own_score == opp_score) { //default
        theTeamActivitySkill(TeamBehaviorStatus::R2K_NORMAL_GAME); 
        tbs = TeamBehaviorStatus::R2K_NORMAL_GAME;
      }  
      if (own_score < opp_score) { 
        theTeamActivitySkill(TeamBehaviorStatus::R2K_OFFENSIVE_GAME); 
        tbs = TeamBehaviorStatus::R2K_OFFENSIVE_GAME;
      }

      // to do: add time limit, so we will not spoil our leadership in the last n minutes
      if (own_score > opp_score) { 
        theTeamActivitySkill(TeamBehaviorStatus::R2K_DEFENSIVE_GAME); 
        tbs = TeamBehaviorStatus::R2K_DEFENSIVE_GAME;
      }
    }
 
      
    /* information flow for role assignments:
    a) count #active players
    b) is our goali active? (ie not penalized)
    c) make a sorted, lean copy of relevant data (helper class BotOnField)
    d1) PlayerRole:: computing the supporterindex for each bot from left to right
    d2) TeammateRoles:: static assignment for STATE_INITIAL else 
    d3) TeammateRoles: dynamic assignment
    d4) Use tactic table for assignments of active bots
      
    e) find min distance to ball for all bots
    f) who plays the ball?
    g) bot#1 is  penalized?


    */ 
    
    // a) count #active players
    unsigned int activeBuddies = 0;
    std::vector<BotOnField> botsLineUp;
    bool goalieIsActive = false;

    for (const auto& buddy : theTeamData.teammates)
    {
      if (!buddy.isPenalized && buddy.isUpright)
      {
        activeBuddies++;
        botsLineUp.push_back(BotOnField(buddy.number, buddy.theRobotPose.translation.x()));
      }
      // b) is our goalie active ? (ie not penalized)
      if (1 == buddy.number && !buddy.isPenalized) 
        goalieIsActive = true;  // This flag will be used below
    }
>>>>>>> bd352ec8

    // special case: I am the active goalie
    if (theRobotInfo.number == 1 && theRobotInfo.penalty == PENALTY_NONE) goalieIsActive = true;
 
  
    // c) make a sorted, lean copy of relevant data (helper class BotOnField)
    std::sort(botsLineUp.begin(), botsLineUp.end());
  
    PlayerRole pRole;
    if (1 == theRobotInfo.number) pRole.role = PlayerRole::goalkeeper;

    // default assignments; will be overwritten
    /*
    switch (theRobotInfo.number) {
    case 1:
      pRole.role = PlayerRole::goalkeeper;
      break;
      // 2-5: unused yet
    case 2:
      pRole.role = PlayerRole::supporter1;
      break;
    case 3:
      pRole.role = PlayerRole::supporter2;
      break;
    case 4:
      pRole.role = PlayerRole::supporter3;
      break;
    case 5:
      pRole.role = PlayerRole::supporter4;
      break;
    default:
      pRole.role = PlayerRole::none;
    }
    */
    pRole.numOfActiveSupporters = activeBuddies;
  
   
<<<<<<< HEAD
    // d) PlayerRole:: computing the supporterindex for each bot from left to right
=======
    // d1) PlayerRole:: computing the supporterindex for each bot from left to right
>>>>>>> bd352ec8
    /// tbd pRole.supporterIndex = activeBuddies;  // initally assuming we are righmost bot
    int count = -1;             // so, we start with goali =  supporterIndex[0]

    // if (theRobotInfo.number == 5) OUTPUT_TEXT("buddies" << botsLineUp.size());

    for (auto& mate : botsLineUp)
    {
      count++;

      if (!pRole.playsTheBall() && !pRole.isGoalkeeper()) {  // do not overwrite this two roles
        // if (theRobotInfo.number == 5) OUTPUT_TEXT("count: " << count);

        if (theRobotPose.translation.x() <= mate.xPos)  // we are more left than rightmost
        {
          // pRole.role = PlayerRole::supporter4;
          // pRole.role = static_cast<PlayerRole> (static_cast<int>(PlayerRole::firstSupporterRole) + count);
          switch (count) {
          case 0: pRole.role = PlayerRole::supporter0;   break;
          case 1: pRole.role = PlayerRole::supporter1;   break;
          case 2: pRole.role = PlayerRole::supporter2;   break;
          case 3: pRole.role = PlayerRole::supporter3;   break;
          default: pRole.role = PlayerRole::none; OUTPUT_TEXT("default count: " << count);
          }
          break;
        }
      }

      // for unknown reasons, the code block above does not assign a role for the right most bot.
      // this patch is at least correct: it only runs for the right most bot 
      if (pRole.role == PlayerRole::none) {
        switch (activeBuddies) {
        case 0: pRole.role = PlayerRole::supporter0;   break;
        case 1: pRole.role = PlayerRole::supporter1;   break;
        case 2: pRole.role = PlayerRole::supporter2;   break;
        case 3: pRole.role = PlayerRole::supporter3;   break;
        case 4: pRole.role = PlayerRole::supporter4;   break;
        default: break;
        }
      }
      // ASSERT(role.supporterIndex() - firstSupporterRole <= activeBuddies);  // we are in range supporter0 
      // OUTPUT_TEXT("robot " << theRobotInfo.number << " on role " << role.supporterIndex);
    }
    
<<<<<<< HEAD

    int theCaptain = -1;

    // f) goali plays the ball?
=======
    // d2: static assignment 


    if (theGameInfo.state == STATE_INITIAL) {
      // switch (theTeamBehaviorStatus.teamActivity) {
      switch (tbs) {
      case(TeamBehaviorStatus::R2K_DEFENSIVE_GAME):
        teamMateRoles.roles = { TeammateRoles::GOALKEEPER_NORMAL,
                               TeammateRoles::DEFENSE_LEFT,
                               TeammateRoles::DEFENSE_MIDDLE,
                               TeammateRoles::DEFENSE_RIGHT,
                               TeammateRoles::OFFENSE_MIDDLE,
                               TeammateRoles::UNDEFINED };
        break;
      case(TeamBehaviorStatus::R2K_NORMAL_GAME):
        teamMateRoles.roles = { TeammateRoles::GOALKEEPER_NORMAL,
                              TeammateRoles::DEFENSE_LEFT,
                              TeammateRoles::DEFENSE_RIGHT,
                              TeammateRoles::OFFENSE_LEFT,
                              TeammateRoles::OFFENSE_RIGHT,
                              TeammateRoles::UNDEFINED };
        break;
      case(TeamBehaviorStatus::R2K_OFFENSIVE_GAME):
        teamMateRoles.roles = { TeammateRoles::GOALKEEPER_ACTIVE,
                             TeammateRoles::DEFENSE_MIDDLE,
                             TeammateRoles::OFFENSE_LEFT,
                             TeammateRoles::OFFENSE_MIDDLE,
                             TeammateRoles::OFFENSE_RIGHT,
                             TeammateRoles::UNDEFINED };

        break;
      case(TeamBehaviorStatus::R2K_SPARSE_GAME):  // never reached
        teamMateRoles.roles = { TeammateRoles::GOALKEEPER_ACTIVE,
                        TeammateRoles::DEFENSE_LEFT,
                        TeammateRoles::DEFENSE_RIGHT,
                        TeammateRoles::OFFENSE_LEFT,
                        TeammateRoles::OFFENSE_RIGHT,
                        TeammateRoles::UNDEFINED };
        break;
      default: ASSERT(false);
      }
    }
    else {
      //d3: dynamic assignment

      // botsLineUp misses this bot. So we insert this bot at correct position
      auto it = botsLineUp.begin();

      for (auto& mate : botsLineUp) {
        if (theRobotPose.translation.x() < mate.xPos) {
          botsLineUp.insert(it, BotOnField(theRobotInfo.number, theRobotPose.translation.x()));
          break;
        }
        it++;
      }


      // we use roles temporarily to store the robot numbers. 
      // In step d4, we replace these numbers by R2K_TEAM_ROLES
      // 
      // write bot numbers from left to right into roles[], according to their position on field 
      count = 0;
      for (auto& mate : botsLineUp)
      {
        teamMateRoles.roles[count++] = mate.number;
      }
      // fill up roles[] for the penalized bots
      for (int i = activeBuddies + 1; i < 5; i++) teamMateRoles.roles[i] = 0;

      // we don't do dynamic assignment for an active goalie (ie bot #1)
      bool shiftRight = false;
      if (goalieIsActive && (teamMateRoles.roles[0] != 1)) // somehow, the goalie ran into the field                      
      {
        for (int i = 4; i >= 0; i--) {  // search for goalie
          if (1 == teamMateRoles.roles[i]) shiftRight = true;  // "i" is the goalies' offset 
          if (shiftRight) teamMateRoles.roles[i] = teamMateRoles.roles[i-1]; // shift right
        }
        teamMateRoles.roles[0] = 1;
      } // nothing to do wrt. goalie

    // now we have the robots sorted left-to-right in roles[]
    // eg [1,3,2,4,5]
    // 
    // r2k_tactics[5][TeamBehaviorStatus::numOfTeamActivities][5] =
    
      for (int i = 0; i <= 4; i++) {
        // tbs-1 due to  noTeam in TeamBehaviourStatus
        // static
        teamMateRoles.roles[i] = r2k_tactics[activeBuddies][tbs - 1][i];
        
        //dynamic
        /* teamMateRoles.roles[i] = r2k_tactics[activeBuddies][tbs - 1]
          [teamMateRoles.roles[i]-1]*/
      }
  
    } // else: dynamic assignment

    int theCaptain = -1;

    // f) goalie plays the ball?
>>>>>>> bd352ec8
    if (goalieIsActive && 1 == theRobotInfo.number)  // the regular case
    {
      pRole.role = PlayerRole::goalkeeper;  //check wether goalkeeperAndBallPlayer comes below
      if (pRole.playsTheBall()) PlayerRole::goalkeeperAndBallPlayer;
      theCaptain = 1;
    }
    else  // g) bot#1 is penalized 
    {
      // set the goalie dynamically: choose left-most player. Note: gets dynamically re-computed
      if (!goalieIsActive && PlayerRole::supporter0 == pRole.role)
      {
        pRole.role = PlayerRole::goalkeeper;
        theCaptain = theRobotInfo.number;
        // OUTPUT_TEXT("assigning goalie to" << theRobotInfo.number);
      }
    }

    // get min distance, set playsTheBall(); updates per frame 
    auto dist = 9000;  // max - real field dimensions should be read from config
    auto minDist = 0;
    auto buddyDist = 9000;

   
    if (theFieldBall.ballWasSeen())  // to be on the safe side
      dist = Geometry::distance(theFieldBall.endPositionRelative, Vector2f(0, 0));
    
    TimeToReachBall timeToReachBall;
    // this code fragment does NOT sync teamwiese
    timeToReachBall.timeWhenReachBall = dist + theFrameInfo.time; // +offsetToFrameTimeThisBot;

    minDist = dist;
  
    // e) find min distance to ball for all bots
    for (const auto& buddy : theTeamData.teammates)
    {  // compute and compare my buddies distance with minimal distance
      minDist = std::min(minDist, buddyDist = Geometry::distance(theFieldBall.endPositionOnField, buddy.theRobotPose.translation));
    } // rof: scan team
      

    // ToDo EBC: code to check for striker change, then broadcast
    // f) who plays the ball?    
    if (minDist == dist) {
      if (pRole.isGoalkeeper()) pRole.role = PlayerRole::goalkeeperAndBallPlayer;
      else pRole.role = PlayerRole::ballPlayer;

      timeToReachBall.timeWhenReachBallStriker = timeToReachBall.timeWhenReachBall;  // to: get sync working
 
    }

    theRoleSkill(pRole);
    // if (5 == theRobotInfo.number) OUTPUT_TEXT("sI(): " << pRole.supporterIndex());
    theTimeToReachBallSkill(timeToReachBall);
    theTeammateRolesSkill(teamMateRoles);

  }  // execute

  class BotOnField
  {
  public:
    int number;
<<<<<<< HEAD
    int xPos;

    BotOnField(int n, int x)
=======
    float xPos;

    BotOnField(int n, const float x)
>>>>>>> bd352ec8
    {
      number = n;
      xPos = x;
    };
    bool operator<(const BotOnField& other) const
    {
      return xPos <= other.xPos;
    }
  };
};

MAKE_TEAM_CARD(R2K_TeamCard);<|MERGE_RESOLUTION|>--- conflicted
+++ resolved
@@ -21,7 +21,6 @@
  * - accuracy of playsTheBall() is dependend on EBC update frequency AND correctness of self localization of buddies
  * - see ReferenceCard.cpp for usage
  * 
-<<<<<<< HEAD
  * 
  * v1.1
  * - TeamBehaviorStatus::R2K_SPARSE_MODE iff opp. team has >= 3 penalties OR (opp has >= 2 penalties AND own penalties >=1)
@@ -36,25 +35,6 @@
  * - if goalie is !PLAYIiNG: dynamically assigns left-most bot as substitute, sync this temp. assignment with thePlayerRole.isGoalkeeper()
  *   - NOTE: "dynamically" means: this role assiginment may change at any time, when relative positions change 
  * 
- * - ToDo 
- * - more sophisticated computing of TeammateRoles (take into account, which bot is penaliezed)
- * - provide wrapper functions
- * - EBC: broadcast, when striker changes etc.
-=======
- * 
- * v1.1
- * - TeamBehaviorStatus::R2K_SPARSE_MODE iff opp. team has >= 3 penalties OR (opp has >= 2 penalties AND own penalties >=1)
- * - if not SPARSE: TeamBehaviorStatus::R2K_NORMAL_GAME / OFFENSIVE / DEFENSIVE is set due to score difference (tie, back, lead)
- *  - ToDo:
- *    - add time limits to switch mode strategically when game is about to end (switch to DEFENSIVE)
- *    - take into account secsTillUnpenalized for SPARSE mode (ie, adapt strategie ahead)
- * 
- *  - computes role.supportIndex(), role.numOfActiveSupporters
- *   - Note: supportIndex() == 0 means left-most player; supportIndex() == numOfActiveSupporter you are right most player
- * 
- * - if goalie is !PLAYIiNG: dynamically assigns left-most bot as substitute, sync this temp. assignment with thePlayerRole.isGoalkeeper()
- *   - NOTE: "dynamically" means: this role assiginment may change at any time, when relative positions change 
- * 
  * v1.2
  * - more sophisticated computing of TeammateRoles (take into account, which bot is penaliezed)
  *  - static assignement STATE_INITIAL, 
@@ -66,7 +46,6 @@
  * ToDo
  * - EBC: broadcast, when striker changes etc.
  *  - TeaMatesRole: PLAYING enter/leave OR own,opppenalized on/off  OR Tactic change  freeze
->>>>>>> bd352ec8
  * - read real field dimensions from config
  *  - static assignement for state FINISHED
  * -   10sec: delay before change: 10sec
@@ -111,16 +90,11 @@
     REQUIRES(GameInfo),   // ttrb, check for state change
     REQUIRES(RobotInfo),  // roles
     REQUIRES(RobotPose),  // supporterindex
-<<<<<<< HEAD
-    REQUIRES(OwnTeamInfo),    // score, penalty
-    REQUIRES(OpponentTeamInfo),  // score, penalty
-=======
     // USES(TeamBehaviorStatus),   // to be tested
     CALLS(TeamActivity),
     REQUIRES(OwnTeamInfo),    // score, penalty
     REQUIRES(OpponentTeamInfo),  // score, penalty
 
->>>>>>> bd352ec8
     DEFINES_PARAMETERS(
                 {
                   ,
@@ -144,102 +118,10 @@
   void execute() override
   {
 
-<<<<<<< HEAD
-    // 2019 code
-    // RoboCup::TeamInfo& team = gameCtrlData.teams[gameCtrlData.teams[0].teamNumber == Global::getSettings().teamNumber ? 0 : 1];
-    
-    // 2022 code
-    int own_score = theOwnTeamInfo.score;
-    int opp_score = theOpponentTeamInfo.score;
-    // Note: for unknown reasons, the counter is too high by 1 when the two loops below are finished
-    int own_penalties = -1;
-    int opp_penalties = -1;
-    // loop over players and sum up penalized states
-  
-    for (const auto& buddy : theOwnTeamInfo.players) {
-      if (buddy.penalty != PENALTY_NONE) own_penalties++;
-    }
-    for (const auto& buddy : theOpponentTeamInfo.players) {
-      if (buddy.penalty != PENALTY_NONE) opp_penalties++;
-    }
-      
-    TeammateRoles teamMateRoles;
-
-    if (opp_penalties >= 3 || (own_penalties >= 1 && opp_penalties >= 2)) {
-      theTeamActivitySkill(TeamBehaviorStatus::R2K_SPARSE_GAME);
-      teamMateRoles.roles = { TeammateRoles::GOALKEEPER,
-                              TeammateRoles::DEFENSE,
-                              TeammateRoles::DEFENSE,
-                              TeammateRoles::OFFENSE,
-                              TeammateRoles::OFFENSE,
-                              TeammateRoles::UNDEFINED };
-    }
-    else {
-      if (own_score == opp_score) { //default
-        theTeamActivitySkill(TeamBehaviorStatus::R2K_NORMAL_GAME); 
-        teamMateRoles.roles = { TeammateRoles::GOALKEEPER,
-                              TeammateRoles::DEFENSE,
-                              TeammateRoles::DEFENSE,
-                              TeammateRoles::OFFENSE,
-                              TeammateRoles::OFFENSE,
-                              TeammateRoles::UNDEFINED };
-      }  
-      if (own_score < opp_score) { 
-        theTeamActivitySkill(TeamBehaviorStatus::R2K_OFFENSIVE_GAME); 
-        teamMateRoles.roles = { TeammateRoles::GOALKEEPER,
-                             TeammateRoles::DEFENSE,
-                             TeammateRoles::OFFENSE,
-                             TeammateRoles::OFFENSE,
-                             TeammateRoles::OFFENSE,
-                             TeammateRoles::UNDEFINED };
-      }
-
-      // to do: add time limit, so we will not spoil our leadership in the last n minutes
-      if (own_score > opp_score) { 
-        theTeamActivitySkill(TeamBehaviorStatus::R2K_DEFENSIVE_GAME); 
-        teamMateRoles.roles = { TeammateRoles::GOALKEEPER,
-                               TeammateRoles::DEFENSE,
-                               TeammateRoles::DEFENSE,
-                               TeammateRoles::DEFENSE,
-                               TeammateRoles::OFFENSE,
-                               TeammateRoles::UNDEFINED };
-      }
-    }
- 
-      
-    /* information flow for role assignments:
-    a) count #active players
-    b) is our goali active? (ie not penalized)
-    c) make a sorted, lean copy of relevant data (helper class BotOnField)
-    d) PlayerRole:: computing the supporterindex for each bot from left to right
-    e) find min distance to ball for all bots
-    f) who plays the ball?
-    g) bot#1 is  penalized?
-=======
->>>>>>> bd352ec8
 
 #define GN TeammateRoles::GOALKEEPER_NORMAL
 #define GA TeammateRoles::GOALKEEPER_ACTIVE
 
-<<<<<<< HEAD
-    */ 
-    
-    // a) count #active players
-    unsigned int activeBuddies = 0;
-    std::vector<BotOnField> botsLineUp;
-    bool goalieIsActive = false;
-
-    for (const auto& buddy : theTeamData.teammates)
-    {
-      if (!buddy.isPenalized && buddy.isUpright)
-      {
-        activeBuddies++;
-        botsLineUp.push_back(BotOnField(buddy.number, buddy.theRobotPose.translation.x()));
-      }
-      // b) is our goalie active ? (ie not penalized)
-      if (1 == buddy.number && !buddy.isPenalized) 
-        goalieIsActive = true;  // This flag will be used below
-=======
 #define DL TeammateRoles::DEFENSE_LEFT
 #define DM TeammateRoles::DEFENSE_MIDDLE
 #define DR TeammateRoles::DEFENSE_RIGHT
@@ -283,7 +165,6 @@
   
     for (const auto& buddy : theOwnTeamInfo.players) {
       if (buddy.penalty != PENALTY_NONE) own_penalties++;
->>>>>>> bd352ec8
     }
     for (const auto& buddy : theOpponentTeamInfo.players) {
       if (buddy.penalty != PENALTY_NONE) opp_penalties++;
@@ -292,10 +173,6 @@
     TeammateRoles teamMateRoles;
 
 
-<<<<<<< HEAD
-    // c) make a sorted, lean copy of relevant data (helper class BotOnField)
-    std::sort(botsLineUp.begin(), botsLineUp.end());
-=======
 
     // to do: who is active - loop supp. index, number active
     // what if substitute goalie?
@@ -355,7 +232,6 @@
       if (1 == buddy.number && !buddy.isPenalized) 
         goalieIsActive = true;  // This flag will be used below
     }
->>>>>>> bd352ec8
 
     // special case: I am the active goalie
     if (theRobotInfo.number == 1 && theRobotInfo.penalty == PENALTY_NONE) goalieIsActive = true;
@@ -393,11 +269,7 @@
     pRole.numOfActiveSupporters = activeBuddies;
   
    
-<<<<<<< HEAD
-    // d) PlayerRole:: computing the supporterindex for each bot from left to right
-=======
     // d1) PlayerRole:: computing the supporterindex for each bot from left to right
->>>>>>> bd352ec8
     /// tbd pRole.supporterIndex = activeBuddies;  // initally assuming we are righmost bot
     int count = -1;             // so, we start with goali =  supporterIndex[0]
 
@@ -441,12 +313,6 @@
       // OUTPUT_TEXT("robot " << theRobotInfo.number << " on role " << role.supporterIndex);
     }
     
-<<<<<<< HEAD
-
-    int theCaptain = -1;
-
-    // f) goali plays the ball?
-=======
     // d2: static assignment 
 
 
@@ -547,7 +413,6 @@
     int theCaptain = -1;
 
     // f) goalie plays the ball?
->>>>>>> bd352ec8
     if (goalieIsActive && 1 == theRobotInfo.number)  // the regular case
     {
       pRole.role = PlayerRole::goalkeeper;  //check wether goalkeeperAndBallPlayer comes below
@@ -608,15 +473,9 @@
   {
   public:
     int number;
-<<<<<<< HEAD
-    int xPos;
-
-    BotOnField(int n, int x)
-=======
     float xPos;
 
     BotOnField(int n, const float x)
->>>>>>> bd352ec8
     {
       number = n;
       xPos = x;
