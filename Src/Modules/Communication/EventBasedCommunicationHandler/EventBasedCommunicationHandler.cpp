--- conflicted
+++ resolved
@@ -27,7 +27,6 @@
 
 
 void EventBasedCommunicationHandler::update(EventBasedCommunicationData& ebc){    
-<<<<<<< HEAD
 
  /*
   unsigned int activeBuddies = 1; // myself
@@ -40,18 +39,6 @@
 
   */
 
-  if(!ebc.ebcMessageMonitor){
-    ebc.ebcMessageMonitor = [&] () {ebcMessageMonitor(ebc);};
-  }
-
-
-    // not used yet
-  if(!ebc.ebcMessageReceiveCheck){
-    ebc.ebcMessageReceiveCheck = [&] () {ebcMessageReceiveCheck();};
-  }
-=======
->>>>>>> 9d4d1407
-
   if(!ebc.sendThisFrame){
     ebc.sendThisFrame = [&] () {return ebcSendThisFrame(ebc);};
   }
@@ -75,19 +62,10 @@
 //Here start functions, which are responsible for any ebc related tasks
 void EventBasedCommunicationHandler::ebcLevelMonitor(){
   if (theFrameInfo.time == frameTimeStart) {  // called once at startup, i.e., GAMESTATE = INIT
-<<<<<<< HEAD
      ebcImportantMessageSend(); // get things started
    lastBehavior = BehaviorStatus::initial;  // deprecated
    }
   
-=======
-    ebcImportantMessageSend(); // get things started
-    ebc_last_activity = BehaviorStatus::initial;  // deprecated
-  }
- 
-   // OUTPUT_TEXT(" theGameInfo.state == STATE_PLAYING)" << theGameInfo.secsRemaining);
- 
->>>>>>> 9d4d1407
   // counts up by "1" per frame
    if(theGameInfo.state == STATE_PLAYING){
      if(theGameInfo.secsRemaining > ebcBoostTime){
@@ -107,7 +85,7 @@
       if(ebcDebugMessages){
         OUTPUT_TEXT("robot nr:" << theRobotInfo.number << ": msg: my behavior has changed.");
         if (theRobotInfo.number == 4) {
-          OUTPUT_TEXT("flexibleInterval " << flexibleInterval << " ebc_message budget : " << getOwnTeamInfoMessageBudget() <<
+          OUTPUT_TEXT("flexibleInterval " << flexibleInterval << " ebc_message budget : " << theOwnTeamInfo.messageBudget <<
             " active bots: " << activeRobots);
         };
 
@@ -170,54 +148,13 @@
   // // Has robot fallen? send message
 }
 
-<<<<<<< HEAD
-  
-    
-  
-
-  
-
-  
-
-  
-
-
-void EventBasedCommunicationHandler::ebcMessageMonitor(const EventBasedCommunicationData& ebc){
-  // AM
-  // if(theOwnTeamInfo.messageBudget > 0){
-  if (getOwnTeamInfoMessageBudget() >= minMessageBudget) {
-    sendCount++;
-    /*
-    if(ebcDebugMessages){
-      OUTPUT_TEXT("================");
-      OUTPUT_TEXT("theRobotInfo.number:" << theRobotInfo.number);
-      OUTPUT_TEXT("frame last send: " << timeLastSent);
-      OUTPUT_TEXT("secs remaining: " << theGameInfo.secsRemaining);  // 10m * 60sec = 1200 msg
-      OUTPUT_TEXT("avail messages: " << theOwnTeamInfo.messageBudget);
-      OUTPUT_TEXT("my_writes: "  << ebc_my_writes);
-      OUTPUT_TEXT("Bandwidth: " << ebc_flexibleInterval);
-    }
-    */
-  }
-}
-
-void EventBasedCommunicationHandler::ebcMessageReceiveCheck(){
-    // OUTPUT_TEXT("robo: " << theRobotInfo.number << " my receives: " << ebc_my_receives);
-    receiveCount++; 
-    if(ebcDebugMessages){
-	    OUTPUT_TEXT("robo: " << theRobotInfo.number << " my receives: " << receiveCount);
-    }
-}
-
-=======
->>>>>>> 9d4d1407
 void EventBasedCommunicationHandler::ebcMessageIntervalAdjust(const EventBasedCommunicationData& ebc){
   // AM
   // ebc_flexibleInterval = (theGameInfo.secsRemaining * 1000) / ebcMaxAvailableMessage - ebc_my_receives;
 
   // sample: 200 sec left, 40 messages left in budget -> send 1 msg each 5 frame * defaultFlexibleInterval
   // the lower the constant - eg 2000 - the lower the #msg send  --> flexible intervall is ~ 2sec
-  flexibleInterval = defaultFlexibleInterval * getTotalSecsRemaining() / getOwnTeamInfoMessageBudget();
+  flexibleInterval = defaultFlexibleInterval * getTotalSecsRemaining() / theOwnTeamInfo.messageBudget;
 
   if(theGameInfo.state == STATE_READY || theGameInfo.state == STATE_SET){
     flexibleInterval = sendInterval * 2;
@@ -256,7 +193,7 @@
     return false;
     // Note: R2K_TeamCard deals with STATE_READY explicitely, to save bandwith here
 
-  if(getOwnTeamInfoMessageBudget() <= minMessageBudget){
+  if(theOwnTeamInfo.messageBudget <= minMessageBudget){
     return false;
   } 
   //Mode 0: Burst Mode: All robots send a message every ebcSendInterval msecs all at once: sendInterval: see .cfg
