--- conflicted
+++ resolved
@@ -15,20 +15,6 @@
 //#define SELF_TEST
 
 MAKE_MODULE(TeamMessageHandler, communication);
-<<<<<<< HEAD
-=======
-
-// BNTP, RobotStatus, RobotPose, FieldCoverage, RobotHealth and FieldFeatureOverview cannot be part of this for technical reasons.
-#define FOREACH_TEAM_MESSAGE_REPRESENTATION(_) \
-  _(FrameInfo); \
-  _(BallModel); \
-  _(ObstacleModel); \
-  _(Whistle); \
-  _(BehaviorStatus); \
-  _(TeamBehaviorStatus); \
-  _(TeamTalk);
-
->>>>>>> 55720946
 struct TeamMessage
 {};
 
@@ -70,104 +56,6 @@
     theRobotStatus.timeOfLastGroundContact = theFrameInfo.time;
   if(theRobotStatus.isUpright)
     theRobotStatus.timeWhenLastUpright = theFrameInfo.time;
-<<<<<<< HEAD
-=======
-
-  outputGenerator.generate = [this, &outputGenerator](RoboCup::SPLStandardMessage* const m)
-  {
-    generateMessage(outputGenerator);
-    writeMessage(outputGenerator, m);
-  };
-}
-
-void TeamMessageHandler::generateMessage(BHumanMessageOutputGenerator& outputGenerator) const
-{
-#define SEND_PARTICLE(particle) \
-  the##particle >> outputGenerator
-
-  outputGenerator.theBSPLStandardMessage.playerNum = static_cast<uint8_t>(theRobotInfo.number);
-  outputGenerator.theBSPLStandardMessage.teamNum = static_cast<uint8_t>(Global::getSettings().teamNumber);
-  outputGenerator.theBHumanStandardMessage.magicNumber = Global::getSettings().magicNumber;
-
-  outputGenerator.theBHumanStandardMessage.timestamp = Time::getCurrentSystemTime();
-
-  theRobotStatus.isPenalized = theRobotInfo.penalty != PENALTY_NONE;
-  // The other members of theRobotStatus are filled in the update method.
-  theRobotStatus.sequenceNumbers.fill(-1);
-  for(const Teammate& teammate : theTeamData.teammates)
-    theRobotStatus.sequenceNumbers[teammate.number - Settings::lowestValidPlayerNumber] = teammate.sequenceNumber;
-  theRobotStatus.sequenceNumbers[theRobotInfo.number - Settings::lowestValidPlayerNumber] = outputGenerator.sentMessages % 15;
-
-  outputGenerator.theBSPLStandardMessage.fallen = !theRobotStatus.hasGroundContact || !theRobotStatus.isUpright;
-
-  outputGenerator.theBHumanStandardMessage.compressedContainer.reserve(SPL_STANDARD_MESSAGE_DATA_SIZE);
-  CompressedTeamCommunicationOut stream(outputGenerator.theBHumanStandardMessage.compressedContainer, outputGenerator.theBHumanStandardMessage.timestamp,
-                                        teamMessageType, !outputGenerator.sentMessages);
-  outputGenerator.theBHumanStandardMessage.out = &stream;
-
-  SEND_PARTICLE(BNTP);
-
-  SEND_PARTICLE(RobotStatus);
-
-  if(sendMirroredRobotPose)
-  {
-    RobotPose theMirroredRobotPose = theRobotPose;
-    theMirroredRobotPose.translation *= -1.f;
-    theMirroredRobotPose.rotation = Angle::normalize(theMirroredRobotPose.rotation + pi);
-    SEND_PARTICLE(MirroredRobotPose);
-  }
-  else
-    SEND_PARTICLE(RobotPose);
-
-  FOREACH_TEAM_MESSAGE_REPRESENTATION(SEND_PARTICLE);
-
-  SEND_PARTICLE(FieldCoverage);
-
-  //Send this last, because it is unimportant for robots, (so it is ok, if it gets dropped)
-  SEND_PARTICLE(RobotHealth);
-  SEND_PARTICLE(FieldFeatureOverview);
-
-  outputGenerator.theBHumanStandardMessage.out = nullptr;
-
-  outputGenerator.theBSPLStandardMessage.numOfDataBytes =
-    static_cast<uint16_t>(outputGenerator.theBHumanStandardMessage.sizeOfBHumanMessage()
-                          + outputGenerator.theBHumanArbitraryMessage.sizeOfArbitraryMessage());
-}
-
-void TeamMessageHandler::writeMessage(BHumanMessageOutputGenerator& outputGenerator, RoboCup::SPLStandardMessage* const m) const
-{
-  ASSERT(outputGenerator.sendThisFrame);
-
-  outputGenerator.theBHumanStandardMessage.write(reinterpret_cast<void*>(m->data));
-
-  const int offset = outputGenerator.theBHumanStandardMessage.sizeOfBHumanMessage();
-  const int restBytes = SPL_STANDARD_MESSAGE_DATA_SIZE - offset;
-
-  int sizeOfArbitraryMessage;
-  if((sizeOfArbitraryMessage = outputGenerator.theBHumanArbitraryMessage.sizeOfArbitraryMessage()) > restBytes)
-  {
-    OUTPUT_ERROR("outputGenerator.theBHumanArbitraryMessage.sizeOfArbitraryMessage() > restBytes "
-                 "-- with size of " << sizeOfArbitraryMessage << " and restBytes " << restBytes);
-
-    do
-      outputGenerator.theBHumanArbitraryMessage.queue.removeLastMessage();
-    while((sizeOfArbitraryMessage = outputGenerator.theBHumanArbitraryMessage.sizeOfArbitraryMessage()) > restBytes
-          && !outputGenerator.theBHumanArbitraryMessage.queue.isEmpty());
-  }
-
-  ASSERT(sizeOfArbitraryMessage <= restBytes);
-
-  outputGenerator.theBHumanArbitraryMessage.write(reinterpret_cast<void*>(m->data + offset));
-
-  outputGenerator.theBSPLStandardMessage.numOfDataBytes = static_cast<uint16_t>(offset + sizeOfArbitraryMessage);
-  outputGenerator.theBSPLStandardMessage.write(reinterpret_cast<void*>(&m->header[0]));
-
-  outputGenerator.sentMessages++;
-  if(theFrameInfo.getTimeSince(timeLastSent) >= 2 * sendInterval)
-    timeLastSent = theFrameInfo.time;
-  else
-    timeLastSent += sendInterval;
->>>>>>> 55720946
 }
 
 void TeamMessageHandler::update(TeamData& teamData)
@@ -221,88 +109,4 @@
       ++teammate;
     }
   }
-<<<<<<< HEAD
-=======
-}
-
-#define PARSING_ERROR(outputText) { OUTPUT_ERROR(outputText); receivedMessageContainer.lastErrorCode = ReceivedBHumanMessage::parsingError;  return false; }
-bool TeamMessageHandler::readSPLStandardMessage(const SPLStandardMessageBufferEntry* const m)
-{
-  if(!receivedMessageContainer.theBSPLStandardMessage.read(&m->message.header[0]))
-    PARSING_ERROR("BSPL" " message part reading failed");
-
-#ifndef SELF_TEST
-  if(receivedMessageContainer.theBSPLStandardMessage.playerNum == theRobotInfo.number)
-    return (receivedMessageContainer.lastErrorCode = ReceivedBHumanMessage::myOwnMessage) && false;
-#endif // !SELF_TEST
-
-  if(receivedMessageContainer.theBSPLStandardMessage.playerNum < Settings::lowestValidPlayerNumber ||
-     receivedMessageContainer.theBSPLStandardMessage.playerNum > Settings::highestValidPlayerNumber)
-    PARSING_ERROR("Invalid robot number received");
-
-  if(receivedMessageContainer.theBSPLStandardMessage.teamNum != static_cast<uint8_t>(Global::getSettings().teamNumber))
-    PARSING_ERROR("Invalid team number received");
-
-  if(!receivedMessageContainer.theBHumanStandardMessage.read(m->message.data))
-    PARSING_ERROR(BHUMAN_STANDARD_MESSAGE_STRUCT_HEADER " message part reading failed");
-
-  if(receivedMessageContainer.theBHumanStandardMessage.magicNumber != Global::getSettings().magicNumber)
-    return (receivedMessageContainer.lastErrorCode = ReceivedBHumanMessage::magicNumberDidNotMatch) && false;
-
-  const size_t offset = receivedMessageContainer.theBHumanStandardMessage.sizeOfBHumanMessage();
-  if(!receivedMessageContainer.theBHumanArbitraryMessage.read(m->message.data + offset))
-    PARSING_ERROR(BHUMAN_ARBITRARY_MESSAGE_STRUCT_HEADER " message part reading failed");
-
-  receivedMessageContainer.timestamp = m->timestamp;
-
-  return true;
-}
-
-Teammate& TeamMessageHandler::getBMate(TeamData& teamData) const
-{
-  teamData.receivedMessages++;
-
-  for(auto& teammate : teamData.teammates)
-    if(teammate.number == receivedMessageContainer.theBSPLStandardMessage.playerNum)
-      return teammate;
-
-  teamData.teammates.emplace_back();
-  return teamData.teammates.back();
-}
-
-#define RECEIVE_PARTICLE(particle) currentTeammate.the##particle << receivedMessageContainer
-void TeamMessageHandler::parseMessageIntoBMate(Teammate& currentTeammate)
-{
-  currentTeammate.number = receivedMessageContainer.theBSPLStandardMessage.playerNum;
-
-  receivedMessageContainer.bSMB = theBNTP[currentTeammate.number];
-  currentTeammate.bSMB = theBNTP[currentTeammate.number];
-  currentTeammate.timeWhenLastPacketSent = receivedMessageContainer.toLocalTimestamp(receivedMessageContainer.theBHumanStandardMessage.timestamp);
-  currentTeammate.timeWhenLastPacketReceived = receivedMessageContainer.timestamp;
-
-  CompressedTeamCommunicationIn stream(receivedMessageContainer.theBHumanStandardMessage.compressedContainer,
-                                       receivedMessageContainer.theBHumanStandardMessage.timestamp, teamMessageType,
-                                       [this](unsigned u) { return receivedMessageContainer.toLocalTimestamp(u); });
-  receivedMessageContainer.theBHumanStandardMessage.in = &stream;
-
-  RobotStatus robotStatus;
-  robotStatus << receivedMessageContainer;
-
-  currentTeammate.isPenalized = robotStatus.isPenalized;
-  currentTeammate.isUpright = robotStatus.isUpright;
-  currentTeammate.hasGroundContact = robotStatus.hasGroundContact;
-  currentTeammate.timeWhenLastUpright = robotStatus.timeWhenLastUpright;
-  currentTeammate.timeOfLastGroundContact = robotStatus.timeOfLastGroundContact;
-  currentTeammate.sequenceNumber = robotStatus.sequenceNumbers[currentTeammate.number - Settings::lowestValidPlayerNumber];
-  currentTeammate.returnSequenceNumber = robotStatus.sequenceNumbers[theRobotInfo.number - Settings::lowestValidPlayerNumber];
-
-  RECEIVE_PARTICLE(RobotPose);
-  FOREACH_TEAM_MESSAGE_REPRESENTATION(RECEIVE_PARTICLE);
-  RECEIVE_PARTICLE(FieldCoverage);
-  RECEIVE_PARTICLE(RobotHealth);
-
-  receivedMessageContainer.theBHumanStandardMessage.in = nullptr;
-
-  receivedMessageContainer.theBHumanArbitraryMessage.queue.handleAllMessages(currentTeammate);
->>>>>>> 55720946
 }