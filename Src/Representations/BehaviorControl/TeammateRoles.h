--- conflicted
+++ resolved
@@ -38,19 +38,11 @@
   int operator[](const size_t i) const;
   int& operator[](const size_t i),
 
-<<<<<<< HEAD
-    (std::vector<int>) ({ TeammateRoles::GOALKEEPER,
-                          TeammateRoles::DEFENSE,
-                          TeammateRoles::DEFENSE,
-                          TeammateRoles::OFFENSE,
-                          TeammateRoles::OFFENSE,
-=======
     (std::vector<int>) ({ TeammateRoles::GOALKEEPER_NORMAL,
                           TeammateRoles::DEFENSE_LEFT,
                           TeammateRoles::DEFENSE_RIGHT,
                           TeammateRoles::OFFENSE_LEFT,
                           TeammateRoles::OFFENSE_RIGHT,
->>>>>>> bd352ec8
                           TeammateRoles::UNDEFINED })roles, /** The R2K role assignment for all robots in the team */
     (int)(-1) captain, /**< The number of the robot which calculated this role assignment. */
     (unsigned)(0) timestamp, /**< The timestamp when this role assignment has been calculated. */ 
